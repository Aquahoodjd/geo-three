{
	"name": "geo-three",
	"version": "0.0.7",
	"description": "geo-three is library for tile based geographic map layers in with three.js supporting selective loading/unloading of real-time generated 3D tiles",
	"main": "build/geo-three.min.js",
	"repository": {
		"type": "git",
		"url": "https://github.com/tentone/geothree.git"
	},
	"scripts": {
		"start": "rollup -c rollup.dev.js",
		"watch": "rollup -c rollup.dev.js --watch",
		"build": "rollup -c",
		"docs": "jsdoc -d docs -r source",
		"uglify": "uglifyjs --compress --mangle --output build/geo-three.min.js -- build/geo-three.js",
		"pub": "npm run build && npm run docs && npm publish --access public .",
		"lint": "eslint --ext .js ./source",
		"lint-fix": "eslint --ext .js --fix ./source"
	},
	"keywords": [
		"maps",
		"tiles",
		"geographic",
		"three.js",
		"three",
		"web",
		"map",
		"gps"
	],
	"author": "Tentone",
	"license": "MIT",
	"peerDependencies": {
		"three": ">0.80.0"
	},
	"devDependencies": {
<<<<<<< HEAD
		"@babel/core":"7.13.16",
		"@babel/eslint-parser":"7.13.14",
		"@babel/plugin-syntax-class-properties":"7.12.13",
		"@babel/preset-env":"7.13.15",
		"three": "~0.125.0",
		"jsdoc": "~3.6.4",
		"uglify-js": "~3.9.2",
		"rollup": "~2.9.1",
		"@rollup/plugin-strip": "~1.3.3",
		"rollup-plugin-uglify": "~6.0.4",
        "rollup-plugin-serve": "~2.0.0-beta.0",
		"eslint": "~7.25.0"
        "eslint": "~7.18.0"
=======
		"three": "^0.128.0",
		"jsdoc": "~3.6.6",
		"uglify-js": "~3.13.5",
		"rollup": "~2.46.0",
		"@rollup/plugin-strip": "~2.0.0",
		"rollup-plugin-uglify": "~6.0.4",
		"rollup-plugin-serve": "~1.1.0",
    "rollup-plugin-livereload": "~2.0.0",
		"eslint": "~7.25.0"
>>>>>>> fd7d37c1
	}
}<|MERGE_RESOLUTION|>--- conflicted
+++ resolved
@@ -33,21 +33,10 @@
 		"three": ">0.80.0"
 	},
 	"devDependencies": {
-<<<<<<< HEAD
-		"@babel/core":"7.13.16",
+    "@babel/core":"7.13.16",
 		"@babel/eslint-parser":"7.13.14",
 		"@babel/plugin-syntax-class-properties":"7.12.13",
 		"@babel/preset-env":"7.13.15",
-		"three": "~0.125.0",
-		"jsdoc": "~3.6.4",
-		"uglify-js": "~3.9.2",
-		"rollup": "~2.9.1",
-		"@rollup/plugin-strip": "~1.3.3",
-		"rollup-plugin-uglify": "~6.0.4",
-        "rollup-plugin-serve": "~2.0.0-beta.0",
-		"eslint": "~7.25.0"
-        "eslint": "~7.18.0"
-=======
 		"three": "^0.128.0",
 		"jsdoc": "~3.6.6",
 		"uglify-js": "~3.13.5",
@@ -57,6 +46,5 @@
 		"rollup-plugin-serve": "~1.1.0",
     "rollup-plugin-livereload": "~2.0.0",
 		"eslint": "~7.25.0"
->>>>>>> fd7d37c1
 	}
 }